--- conflicted
+++ resolved
@@ -711,7 +711,6 @@
             for j in range(0,len(self.cov)):
                 covDM[i,j] = self.cov[i,j]
                 
-<<<<<<< HEAD
                 #Convert distance type data into distance modulus
                 if dtype[i]=='DM*rd_fid/rd' or dtype[i]=='DM/rd' or dtype[i]=='DA*rd_fid/rd' or dtype[i]=='DA/rd':
                     covDM[i,j] *=  (5/meas[i])/np.log(10)
@@ -735,12 +734,7 @@
                     covDM[i,j] *= 1/meas[j]**2  * (self.cLight / rd)
                 else:
                     raise(ValueError("Data type unknown"))                    
-=======
-                elif dtype[i]==dtype[j]=='H*rd/rdfid':
-                    covDM[i,j] = self.err[i,j]*(rd_fid/rd)**2
-                elif dtype[i]==dtype[j]=='DH/rd':
-                    covDM[i,j] = self.err[i,j] / meas[i] / meas[j] * (self.cLight / rd)**2
->>>>>>> 8414402e
+
             
         #return sigmaDM.T[0]
         return covDM   # BAO errors are now also arrays due to the correlations in WiggleZ data
